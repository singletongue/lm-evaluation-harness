--- conflicted
+++ resolved
@@ -53,16 +53,6 @@
 
 | Tasks | [Supported Prompt Templates](https://github.com/Stability-AI/lm-evaluation-harness/blob/jp-stable/docs/prompt_templates.md) |
 | :- | -: | 
-<<<<<<< HEAD
-| [JSQuAD](#jsquad) | 0.1 / 0.2 / 0.3 / 0.4 |
-| [JCommonsenseQA](#jcommonsenseqa) |  0.1 / 0.2 / 0.3 / 0.4 |
-| [JNLI](#jnli) | 0.2 / 0.3 / 0.4 |
-| [MARC-ja](#marc-ja) | 0.2 / 0.3 / 0.4 |
-| [JaQuAD](#jaquad) | 0.1 / 0.2 / 0.3 / 0.4 |
-| [JBLiMP](#jblimp) | - |
-| [JAQKET] | 0.1 / 0.2 / 0.3 / 0.4 |
-
-=======
 | JSQuAD | 0.1 / 0.2 / 0.3 / 0.4 |
 | JCommonsenseQA |  0.1 / 0.2 / 0.3 / 0.4 |
 | JNLI | 0.2 / 0.3 / 0.4 |
@@ -70,7 +60,8 @@
 | JaQuAD | 0.1 / 0.2 / 0.3 / 0.4 |
 | JBLiMP | - |
 | XLSum-ja | 0.0 / 0.3 / 0.4 |
->>>>>>> 080b3986
+| JAQKET | 0.1 / 0.2 / 0.3 / 0.4 |
+
 -----------------
 # Language Model Evaluation Harness
 
